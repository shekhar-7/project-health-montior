<<<<<<< HEAD
import express, { RequestHandler } from 'express';
import { ApiTransaction } from '../models/api-transaction.model';
import { protect } from '../middleware/auth.middleware';
import { FrontendError } from '../models/frontend-error.model';
=======
import express, { RequestHandler } from "express";
import { ApiTransaction } from "../models/api-transaction.model";
import { protect } from "../middleware/auth.middleware";
>>>>>>> 6d5e133d

const router = express.Router();

/**
 * @swagger
 * tags:
 *   name: Monitoring
 *   description: API monitoring and transaction tracking
 */

/**
 * @swagger
 * components:
 *   schemas:
 *     ApiTransaction:
 *       type: object
 *       properties:
 *         method:
 *           type: string
 *           description: HTTP method of the request
 *           example: GET
 *         path:
 *           type: string
 *           description: Request path
 *           example: /api/users
 *         requestBody:
 *           type: object
 *           description: Request body data
 *         requestHeaders:
 *           type: object
 *           description: Request headers
 *         responseStatus:
 *           type: number
 *           description: HTTP response status code
 *           example: 200
 *         responseBody:
 *           type: object
 *           description: Response body data
 *         duration:
 *           type: number
 *           description: Request duration in milliseconds
 *           example: 123
 *         timestamp:
 *           type: string
 *           format: date-time
 *           description: When the request occurred
 *         ipAddress:
 *           type: string
 *           description: Client IP address
 *           example: "192.168.1.1"
 *         userAgent:
 *           type: string
 *           description: Client user agent string
 */

/**
 * @swagger
 * /api/monitoring/transactions:
 *   get:
 *     summary: Get API transaction logs
 *     tags: [Monitoring]
 *     security:
 *       - bearerAuth: []
 *     parameters:
 *       - in: query
 *         name: page
 *         schema:
 *           type: integer
 *           minimum: 1
 *           default: 1
 *         description: Page number for pagination
 *       - in: query
 *         name: limit
 *         schema:
 *           type: integer
 *           minimum: 1
 *           maximum: 100
 *           default: 10
 *         description: Number of records per page
 *       - in: query
 *         name: method
 *         schema:
 *           type: string
 *           enum: [GET, POST, PUT, DELETE, PATCH]
 *         description: Filter by HTTP method
 *       - in: query
 *         name: status
 *         schema:
 *           type: integer
 *         description: Filter by response status code
 *     responses:
 *       200:
 *         description: List of API transactions
 *         content:
 *           application/json:
 *             schema:
 *               type: object
 *               properties:
 *                 status:
 *                   type: string
 *                   example: success
 *                 data:
 *                   type: object
 *                   properties:
 *                     transactions:
 *                       type: array
 *                       items:
 *                         $ref: '#/components/schemas/ApiTransaction'
 *                     pagination:
 *                       type: object
 *                       properties:
 *                         total:
 *                           type: integer
 *                           description: Total number of records
 *                         page:
 *                           type: integer
 *                           description: Current page number
 *                         pages:
 *                           type: integer
 *                           description: Total number of pages
 *       401:
 *         description: Not authenticated
 *       403:
 *         description: Not authorized to view monitoring data
 */
<<<<<<< HEAD
router.get('/transactions', protect as unknown as RequestHandler, async (req, res) => {
  try {
    const page = parseInt(req.query.page as string) || 1;
    const limit = Math.min(parseInt(req.query.limit as string) || 10, 100);
    const skip = (page - 1) * limit;
=======
router.get(
  "/transactions",
  protect as unknown as RequestHandler,
  async (req, res) => {
    try {
      const page = parseInt(req.query.page as string) || 1;
      const limit = Math.min(parseInt(req.query.limit as string) || 10, 100);
      const skip = (page - 1) * limit;
>>>>>>> 6d5e133d

      // Build query
      const query: any = {};
      if (req.query.method) {
        query.method = req.query.method;
      }
      if (req.query.status) {
        query.responseStatus = parseInt(req.query.status as string);
      }

      const transactions = await ApiTransaction.find(query)
        .sort({ timestamp: -1 })
        .skip(skip)
        .limit(limit);

      const total = await ApiTransaction.countDocuments(query);

      res.json({
        status: "success",
        data: {
          transactions,
          pagination: {
            total,
            page,
            pages: Math.ceil(total / limit),
          },
        },
      });
    } catch (error) {
      res.status(500).json({
        status: "error",
        message: "Error fetching transactions",
      });
    }
  }
);

/**
 * @swagger
 * /api/monitoring/transactions/stats:
 *   get:
 *     summary: Get API transaction statistics
 *     description: Retrieve detailed statistics about API transactions including success rates, error rates, and duration metrics
 *     tags: [Monitoring]
 *     security:
 *       - bearerAuth: []
 *     responses:
 *       200:
 *         description: Successfully retrieved transaction statistics
 *         content:
 *           application/json:
 *             schema:
 *               type: object
 *               properties:
 *                 status:
 *                   type: string
 *                   example: success
 *                 data:
 *                   type: object
 *                   properties:
 *                     totalRequests:
 *                       type: integer
 *                       description: Total number of API requests
 *                       example: 100
 *                     averageDuration:
 *                       type: number
 *                       description: Average duration of all requests in milliseconds
 *                       example: 150.45
 *                     statusCodes:
 *                       type: object
 *                       description: Count of responses by status code
 *                       example:
 *                         "200": 80
 *                         "404": 15
 *                         "500": 5
 *                     methodCounts:
 *                       type: object
 *                       description: Count of requests by HTTP method
 *                       example:
 *                         "GET": 60
 *                         "POST": 30
 *                         "PUT": 10
 *                     pathStats:
 *                       type: array
 *                       description: Statistics broken down by API path
 *                       items:
 *                         type: object
 *                         properties:
 *                           path:
 *                             type: string
 *                             description: The API path
 *                             example: "/api/users"
 *                           totalRequests:
 *                             type: integer
 *                             description: Total requests for this path
 *                             example: 50
 *                           successfulRequests:
 *                             type: integer
 *                             description: Number of successful requests (2xx)
 *                             example: 45
 *                           clientErrors:
 *                             type: integer
 *                             description: Number of client errors (4xx)
 *                             example: 3
 *                           serverErrors:
 *                             type: integer
 *                             description: Number of server errors (5xx)
 *                             example: 2
 *                           successRate:
 *                             type: number
 *                             description: Percentage of successful requests
 *                             example: 90.00
 *                           clientErrorRate:
 *                             type: number
 *                             description: Percentage of client errors
 *                             example: 6.00
 *                           serverErrorRate:
 *                             type: number
 *                             description: Percentage of server errors
 *                             example: 4.00
 *                           totalErrorRate:
 *                             type: number
 *                             description: Total percentage of errors
 *                             example: 10.00
 *                           avgDuration:
 *                             type: number
 *                             description: Average duration for this path in milliseconds
 *                             example: 120.50
 *                           errorBreakdown:
 *                             type: object
 *                             properties:
 *                               clientErrors:
 *                                 type: object
 *                                 properties:
 *                                   count:
 *                                     type: integer
 *                                     description: Number of client errors
 *                                     example: 3
 *                                   percentage:
 *                                     type: number
 *                                     description: Percentage of client errors
 *                                     example: 6.00
 *                               serverErrors:
 *                                 type: object
 *                                 properties:
 *                                   count:
 *                                     type: integer
 *                                     description: Number of server errors
 *                                     example: 2
 *                                   percentage:
 *                                     type: number
 *                                     description: Percentage of server errors
 *                                     example: 4.00
 *       401:
 *         description: Unauthorized - Authentication token is missing or invalid
 *         content:
 *           application/json:
 *             schema:
 *               type: object
 *               properties:
 *                 status:
 *                   type: string
 *                   example: fail
 *                 message:
 *                   type: string
 *                   example: Not authenticated
 *       500:
 *         description: Internal server error while fetching statistics
 *         content:
 *           application/json:
 *             schema:
 *               type: object
 *               properties:
 *                 status:
 *                   type: string
 *                   example: error
 *                 message:
 *                   type: string
 *                   example: Error fetching transaction statistics
 */
<<<<<<< HEAD
router.get('/transactions/stats', protect as unknown as RequestHandler, async (req, res) => {
  try {
    const [
      totalRequests,
      averageDuration,
      statusCodes,
      methodCounts,
      pathStats
    ] = await Promise.all([
      ApiTransaction.countDocuments(),
      ApiTransaction.aggregate([
        { $group: { _id: '$mainRoute', avg: { $avg: '$duration' } } }
      ]),
      ApiTransaction.aggregate([
        { $group: { _id: '$responseStatus', count: { $sum: 1 } } }
      ]),
      ApiTransaction.aggregate([
        { $group: { _id: '$method', count: { $sum: 1 } } }
      ]),
      ApiTransaction.aggregate([
        {
          $group: {
            _id: '$mainRoute',
            totalRequests: { $sum: 1 },
            successfulRequests: {
              $sum: {
                $cond: [
                  { $and: [
                    { $gte: ['$responseStatus', 200] },
                    { $lt: ['$responseStatus', 300] }
                  ]},
                  1,
                  0
                ]
              }
            },
            clientErrors: {
              $sum: {
                $cond: [
                  { $and: [
                    { $gte: ['$responseStatus', 400] },
                    { $lt: ['$responseStatus', 500] }
                  ]},
                  1,
                  0
                ]
              }
            },
            serverErrors: {
              $sum: {
                $cond: [
                  { $gte: ['$responseStatus', 500] },
                  1,
                  0
                ]
              }
            },
            avgDuration: { $avg: '$duration' },
            // Group status codes for detailed error tracking
            statusCodes: {
              $push: {
                status: '$responseStatus',
                count: 1
              }
            }
          }
        },
        {
          $project: {
            path: '$_id',
            originalPaths: '$paths',
            totalRequests: 1,
            successfulRequests: 1,
            clientErrors: 1,
            serverErrors: 1,
            successRate: {
              $multiply: [
                { $divide: ['$successfulRequests', '$totalRequests'] },
                100
              ]
            },
            clientErrorRate: {
              $multiply: [
                { $divide: ['$clientErrors', '$totalRequests'] },
                100
              ]
=======
router.get(
  "/transactions/stats",
  protect as unknown as RequestHandler,
  async (req, res) => {
    try {
      const [
        totalRequests,
        averageDuration,
        statusCodes,
        methodCounts,
        pathStats,
      ] = await Promise.all([
        ApiTransaction.countDocuments(),
        ApiTransaction.aggregate([
          { $group: { _id: "$mainRoute", avg: { $avg: "$duration" } } },
        ]),
        ApiTransaction.aggregate([
          { $group: { _id: "$responseStatus", count: { $sum: 1 } } },
        ]),
        ApiTransaction.aggregate([
          { $group: { _id: "$method", count: { $sum: 1 } } },
        ]),
        ApiTransaction.aggregate([
          {
            $group: {
              _id: "$mainRoute",
              totalRequests: { $sum: 1 },
              successfulRequests: {
                $sum: {
                  $cond: [
                    {
                      $and: [
                        { $gte: ["$responseStatus", 200] },
                        { $lt: ["$responseStatus", 300] },
                      ],
                    },
                    1,
                    0,
                  ],
                },
              },
              clientErrors: {
                $sum: {
                  $cond: [
                    {
                      $and: [
                        { $gte: ["$responseStatus", 400] },
                        { $lt: ["$responseStatus", 500] },
                      ],
                    },
                    1,
                    0,
                  ],
                },
              },
              serverErrors: {
                $sum: {
                  $cond: [{ $gte: ["$responseStatus", 500] }, 1, 0],
                },
              },
              avgDuration: { $avg: "$duration" },
              // Group status codes for detailed error tracking
              statusCodes: {
                $push: {
                  status: "$responseStatus",
                  count: 1,
                },
              },
>>>>>>> 6d5e133d
            },
          },
          {
            $project: {
              path: "$_id",
              originalPaths: "$paths",
              totalRequests: 1,
              successfulRequests: 1,
              clientErrors: 1,
              serverErrors: 1,
              successRate: {
                $multiply: [
                  { $divide: ["$successfulRequests", "$totalRequests"] },
                  100,
                ],
              },
              clientErrorRate: {
                $multiply: [
                  { $divide: ["$clientErrors", "$totalRequests"] },
                  100,
                ],
              },
              serverErrorRate: {
                $multiply: [
                  { $divide: ["$serverErrors", "$totalRequests"] },
                  100,
                ],
              },
              avgDuration: 1,
              statusCodes: 1,
            },
          },
          {
            $sort: { totalRequests: -1 },
          },
        ]),
      ]);

      res.json({
        status: "success",
        data: {
          totalRequests,
          averageDuration: averageDuration[0]?.avg || 0,
          statusCodes: Object.fromEntries(
            statusCodes.map((item) => [item._id, item.count])
          ),
          methodCounts: Object.fromEntries(
            methodCounts.map((item) => [item._id, item.count])
          ),
          pathStats: pathStats.map((stat) => ({
            path: stat.path,
            totalRequests: stat.totalRequests,
            successfulRequests: stat.successfulRequests,
            clientErrors: stat.clientErrors,
            serverErrors: stat.serverErrors,
            successRate: Math.round(stat.successRate * 100) / 100,
            clientErrorRate: Math.round(stat.clientErrorRate * 100) / 100,
            serverErrorRate: Math.round(stat.serverErrorRate * 100) / 100,
            totalErrorRate:
              Math.round((stat.clientErrorRate + stat.serverErrorRate) * 100) /
              100,
            avgDuration: Math.round(stat.avgDuration * 100) / 100,
            errorBreakdown: {
              clientErrors: {
                count: stat.clientErrors,
                percentage: Math.round(stat.clientErrorRate * 100) / 100,
              },
              serverErrors: {
                count: stat.serverErrors,
                percentage: Math.round(stat.serverErrorRate * 100) / 100,
              },
            },
          })),
        },
      });
    } catch (error) {
      console.error("Error fetching transaction statistics:", error);
      res.status(500).json({
        status: "error",
        message: "Error fetching transaction statistics",
      });
    }
  }
);

/**
 * @swagger
 * /api/monitoring/transactions:
 *   post:
 *     summary: Create a new API transaction log
 *     tags: [Monitoring]
 *     requestBody:
 *       required: true
 *       content:
 *         application/json:
 *           schema:
 *             $ref: '#/components/schemas/ApiTransaction'
 *     responses:
 *       201:
 *         description: Transaction created successfully
 *       400:
 *         description: Invalid request data
 *       500:
 *         description: Server error
 */
router.post("/transactions", async (req, res) => {
  try {
    const {
      method,
      path,
      mainRoute,
      requestBody,
      requestHeaders,
      responseStatus,
      responseBody,
      duration,
      timestamp,
      ipAddress,
      userAgent,
    } = req.body;

    const transaction = await ApiTransaction.create({
      method,
      mainRoute,
      path,
      requestBody,
      requestHeaders,
      responseStatus,
      responseBody,
      duration,
      timestamp: timestamp || new Date(),
      ipAddress,
      userAgent,
    });

    res.status(201).json({
      status: "success",
      data: {
        transaction,
      },
    });
  } catch (error: any) {
    console.error("Transaction creation error:", error);
    res.status(500).json({
      status: "error",
      message: "Error creating transaction log",
      error: error.message,
      details: error.errors,
    });
  }
});

<<<<<<< HEAD
/**
 * @swagger
 * /api/monitoring/frontend-errors:
 *   post:
 *     summary: Log a frontend error
 *     tags: [Monitoring]
 *     requestBody:
 *       required: true
 *       content:
 *         application/json:
 *           schema:
 *             type: object
 *             required:
 *               - errorName
 *               - message
 *               - path
 *             properties:
 *               errorName:
 *                 type: string
 *                 description: Name or type of the error
 *                 example: "ReferenceError"
 *               message:
 *                 type: string
 *                 description: Error message
 *                 example: "Cannot read property 'data' of undefined"
 *               stack:
 *                 type: string
 *                 description: Error stack trace
 *                 example: "ReferenceError: data is not defined\n    at Component..."
 *               componentName:
 *                 type: string
 *                 description: Name of the React/Vue component where error occurred
 *                 example: "UserDashboard"
 *               path:
 *                 type: string
 *                 description: URL path where the error occurred
 *                 example: "/dashboard/users"
 *               browserInfo:
 *                 type: object
 *                 description: Browser and system information
 *                 properties:
 *                   userAgent:
 *                     type: string
 *                     description: Browser user agent string
 *                   viewport:
 *                     type: object
 *                     properties:
 *                       width:
 *                         type: number
 *                         example: 1920
 *                       height:
 *                         type: number
 *                         example: 1080
 *               userId:
 *                 type: string
 *                 description: ID of the user if authenticated
 *                 example: "user123"
 *               sessionId:
 *                 type: string
 *                 description: Current session ID
 *                 example: "sess_abc123"
 *               metadata:
 *                 type: object
 *                 description: Additional contextual information
 *                 example: {
 *                   "feature": "userSearch",
 *                   "action": "filterUsers"
 *                 }
 *     responses:
 *       201:
 *         description: Frontend error logged successfully
 *         content:
 *           application/json:
 *             schema:
 *               type: object
 *               properties:
 *                 status:
 *                   type: string
 *                   example: success
 *                 data:
 *                   type: object
 *                   properties:
 *                     error:
 *                       type: object
 *                       properties:
 *                         errorName:
 *                           type: string
 *                         message:
 *                           type: string
 *                         timestamp:
 *                           type: string
 *                           format: date-time
 *       500:
 *         description: Server error while logging frontend error
 *         content:
 *           application/json:
 *             schema:
 *               type: object
 *               properties:
 *                 status:
 *                   type: string
 *                   example: error
 *                 message:
 *                   type: string
 *                   example: Error logging frontend error
 * 
 */
router.post('/frontend-errors', async (req, res) => {
  try {
    const error = await FrontendError.create({
      ...req.body,
      browserInfo: {
        ...req.body.browserInfo,
        userAgent: req.body.browserInfo?.userAgent || req.get('user-agent')
      }
    });

    res.status(201).json({
      status: 'success',
      data: { error }
    });
  } catch (error: any) {
    console.error('Frontend error logging failed:', error);
    res.status(500).json({
      status: 'error',
      message: 'Error logging frontend error'
    });
  }
});


/**
 * @swagger
 * /api/monitoring/frontend-errors/stats:
 *   get:
 *     summary: Get frontend error statistics
 *     description: Retrieve detailed statistics about frontend errors including error types, components, and trends
 *     tags: [Monitoring]
 *     security:
 *       - bearerAuth: []
 *     responses:
 *       200:
 *         description: Successfully retrieved frontend error statistics
 *         content:
 *           application/json:
 *             schema:
 *               type: object
 *               properties:
 *                 status:
 *                   type: string
 *                   example: success
 *                 data:
 *                   type: object
 *                   properties:
 *                     totalErrors:
 *                       type: integer
 *                       description: Total number of frontend errors
 *                       example: 100
 *                     errorsByType:
 *                       type: array
 *                       description: Error statistics grouped by error type
 *                       items:
 *                         type: object
 *                         properties:
 *                           errorName:
 *                             type: string
 *                             description: Name of the error type
 *                             example: "ReferenceError"
 *                           count:
 *                             type: integer
 *                             description: Number of occurrences
 *                             example: 25
 *                           recentOccurrences:
 *                             type: array
 *                             description: Most recent occurrences of this error type
 *                             items:
 *                               type: object
 *                               properties:
 *                                 message:
 *                                   type: string
 *                                   description: Error message
 *                                   example: "x is not defined"
 *                                 timestamp:
 *                                   type: string
 *                                   format: date-time
 *                                 path:
 *                                   type: string
 *                                   description: URL path where error occurred
 *                                   example: "/dashboard"
 *                           uniquePathsCount:
 *                             type: integer
 *                             description: Number of unique paths where this error occurred
 *                             example: 3
 *                           uniqueComponentsCount:
 *                             type: integer
 *                             description: Number of unique components where this error occurred
 *                             example: 2
 *                     errorsByComponent:
 *                       type: array
 *                       description: Error statistics grouped by component
 *                       items:
 *                         type: object
 *                         properties:
 *                           componentName:
 *                             type: string
 *                             description: Name of the component
 *                             example: "UserDashboard"
 *                           count:
 *                             type: integer
 *                             description: Number of errors in this component
 *                             example: 15
 *                           errors:
 *                             type: array
 *                             items:
 *                               type: object
 *                               properties:
 *                                 errorName:
 *                                   type: string
 *                                   example: "TypeError"
 *                                 message:
 *                                   type: string
 *                                   example: "Cannot read property 'length' of undefined"
 *       500:
 *         description: Server error while fetching frontend error statistics
 *         content:
 *           application/json:
 *             schema:
 *               type: object
 *               properties:
 *                 status:
 *                   type: string
 *                   example: error
 *                 message:
 *                   type: string
 *                   example: Error fetching frontend error statistics
 */

router.get('/frontend-errors/stats', protect as unknown as RequestHandler, async (req, res) => {
  try {
    console.log("Fetching frontend error statistics");
    const [
      totalErrors,
      errorsByType,
      errorsByComponent,
      errorsByPath,
      errorsTrend
    ] = await Promise.all([
      FrontendError.countDocuments(),
      FrontendError.aggregate([
        {
          $group: {
            _id: '$errorName',
            count: { $sum: 1 },
            recentOccurrences: { 
              $push: {
                message: '$message',
                timestamp: '$timestamp',
                path: '$path'
              }
            },
            uniquePaths: { $addToSet: '$path' },
            uniqueComponents: { $addToSet: '$componentName' }
          }
        },
        {
          $project: {
            errorName: '$_id',
            count: 1,
            recentOccurrences: { $slice: ['$recentOccurrences', -5] },
            uniquePathsCount: { $size: '$uniquePaths' },
            uniqueComponentsCount: { $size: '$uniqueComponents' }
          }
        },
        { $sort: { count: -1 } }
      ]),
      FrontendError.aggregate([
        {
          $group: {
            _id: '$componentName',
            count: { $sum: 1 },
            errors: {
              $push: {
                errorName: '$errorName',
                message: '$message'
              }
            }
          }
        },
        { $sort: { count: -1 } }
      ]),
      FrontendError.aggregate([
        {
          $group: {
            _id: '$path',
            count: { $sum: 1 },
            uniqueErrors: { $addToSet: '$errorName' }
          }
        },
        {
          $project: {
            path: '$_id',
            count: 1,
            uniqueErrorsCount: { $size: '$uniqueErrors' }
          }
        },
        { $sort: { count: -1 } }
      ]),
      FrontendError.aggregate([
        {
          $group: {
            _id: {
              $dateToString: {
                format: '%Y-%m-%d',
                date: '$timestamp'
              }
            },
            count: { $sum: 1 }
          }
        },
        { $sort: { _id: -1 } },
        { $limit: 30 }
      ])
    ]);
    
    res.status(200).json({
      status: 'success',
      data: {
        totalErrors,
        errorsByType: errorsByType.map(error => ({
          errorName: error.errorName,
          count: error.count,
          recentOccurrences: error.recentOccurrences,
          uniquePathsCount: error.uniquePathsCount,
          uniqueComponentsCount: error.uniqueComponentsCount
        })),
        errorsByComponent: errorsByComponent.map(comp => ({
          componentName: comp._id || 'Unknown',
          count: comp.count,
          topErrors: comp.errors.slice(0, 5)
        })),
        errorsByPath: errorsByPath.map(path => ({
          path: path.path,
          count: path.count,
          uniqueErrorsCount: path.uniqueErrorsCount
        })),
        errorsTrend: errorsTrend.map(trend => ({
          date: trend._id,
          count: trend.count
        }))
      }
    });
  } catch (error) {
    console.error('Error fetching frontend error statistics:', error);
    res.status(500).json({
      status: 'error',
      message: 'Error fetching frontend error statistics'
    });
  }
});

export default router; 
=======
export default router;
>>>>>>> 6d5e133d
<|MERGE_RESOLUTION|>--- conflicted
+++ resolved
@@ -1,13 +1,7 @@
-<<<<<<< HEAD
 import express, { RequestHandler } from 'express';
 import { ApiTransaction } from '../models/api-transaction.model';
 import { protect } from '../middleware/auth.middleware';
 import { FrontendError } from '../models/frontend-error.model';
-=======
-import express, { RequestHandler } from "express";
-import { ApiTransaction } from "../models/api-transaction.model";
-import { protect } from "../middleware/auth.middleware";
->>>>>>> 6d5e133d
 
 const router = express.Router();
 
@@ -133,22 +127,11 @@
  *       403:
  *         description: Not authorized to view monitoring data
  */
-<<<<<<< HEAD
 router.get('/transactions', protect as unknown as RequestHandler, async (req, res) => {
   try {
     const page = parseInt(req.query.page as string) || 1;
     const limit = Math.min(parseInt(req.query.limit as string) || 10, 100);
     const skip = (page - 1) * limit;
-=======
-router.get(
-  "/transactions",
-  protect as unknown as RequestHandler,
-  async (req, res) => {
-    try {
-      const page = parseInt(req.query.page as string) || 1;
-      const limit = Math.min(parseInt(req.query.limit as string) || 10, 100);
-      const skip = (page - 1) * limit;
->>>>>>> 6d5e133d
 
       // Build query
       const query: any = {};
@@ -329,7 +312,6 @@
  *                   type: string
  *                   example: Error fetching transaction statistics
  */
-<<<<<<< HEAD
 router.get('/transactions/stats', protect as unknown as RequestHandler, async (req, res) => {
   try {
     const [
@@ -416,113 +398,22 @@
                 { $divide: ['$clientErrors', '$totalRequests'] },
                 100
               ]
-=======
-router.get(
-  "/transactions/stats",
-  protect as unknown as RequestHandler,
-  async (req, res) => {
-    try {
-      const [
-        totalRequests,
-        averageDuration,
-        statusCodes,
-        methodCounts,
-        pathStats,
-      ] = await Promise.all([
-        ApiTransaction.countDocuments(),
-        ApiTransaction.aggregate([
-          { $group: { _id: "$mainRoute", avg: { $avg: "$duration" } } },
-        ]),
-        ApiTransaction.aggregate([
-          { $group: { _id: "$responseStatus", count: { $sum: 1 } } },
-        ]),
-        ApiTransaction.aggregate([
-          { $group: { _id: "$method", count: { $sum: 1 } } },
-        ]),
-        ApiTransaction.aggregate([
-          {
-            $group: {
-              _id: "$mainRoute",
-              totalRequests: { $sum: 1 },
-              successfulRequests: {
-                $sum: {
-                  $cond: [
-                    {
-                      $and: [
-                        { $gte: ["$responseStatus", 200] },
-                        { $lt: ["$responseStatus", 300] },
-                      ],
-                    },
-                    1,
-                    0,
-                  ],
-                },
-              },
-              clientErrors: {
-                $sum: {
-                  $cond: [
-                    {
-                      $and: [
-                        { $gte: ["$responseStatus", 400] },
-                        { $lt: ["$responseStatus", 500] },
-                      ],
-                    },
-                    1,
-                    0,
-                  ],
-                },
-              },
-              serverErrors: {
-                $sum: {
-                  $cond: [{ $gte: ["$responseStatus", 500] }, 1, 0],
-                },
-              },
-              avgDuration: { $avg: "$duration" },
-              // Group status codes for detailed error tracking
-              statusCodes: {
-                $push: {
-                  status: "$responseStatus",
-                  count: 1,
-                },
-              },
->>>>>>> 6d5e133d
             },
-          },
-          {
-            $project: {
-              path: "$_id",
-              originalPaths: "$paths",
-              totalRequests: 1,
-              successfulRequests: 1,
-              clientErrors: 1,
-              serverErrors: 1,
-              successRate: {
-                $multiply: [
-                  { $divide: ["$successfulRequests", "$totalRequests"] },
-                  100,
-                ],
-              },
-              clientErrorRate: {
-                $multiply: [
-                  { $divide: ["$clientErrors", "$totalRequests"] },
-                  100,
-                ],
-              },
-              serverErrorRate: {
-                $multiply: [
-                  { $divide: ["$serverErrors", "$totalRequests"] },
-                  100,
-                ],
-              },
-              avgDuration: 1,
-              statusCodes: 1,
+            serverErrorRate: {
+              $multiply: [
+                { $divide: ['$serverErrors', '$totalRequests'] },
+                100
+              ]
             },
-          },
-          {
-            $sort: { totalRequests: -1 },
-          },
-        ]),
-      ]);
+            avgDuration: 1,
+            statusCodes: 1
+          }
+        },
+        {
+          $sort: { totalRequests: -1 }
+        }
+      ])
+    ]);
 
       res.json({
         status: "success",
@@ -638,7 +529,6 @@
   }
 });
 
-<<<<<<< HEAD
 /**
  * @swagger
  * /api/monitoring/frontend-errors:
@@ -999,7 +889,4 @@
   }
 });
 
-export default router; 
-=======
-export default router;
->>>>>>> 6d5e133d
+export default router;